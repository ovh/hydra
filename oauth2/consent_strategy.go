/*
 * Copyright © 2015-2018 Aeneas Rekkas <aeneas+oss@aeneas.io>
 *
 * Licensed under the Apache License, Version 2.0 (the "License");
 * you may not use this file except in compliance with the License.
 * You may obtain a copy of the License at
 *
 *     http://www.apache.org/licenses/LICENSE-2.0
 *
 * Unless required by applicable law or agreed to in writing, software
 * distributed under the License is distributed on an "AS IS" BASIS,
 * WITHOUT WARRANTIES OR CONDITIONS OF ANY KIND, either express or implied.
 * See the License for the specific language governing permissions and
 * limitations under the License.
 *
 * @author		Aeneas Rekkas <aeneas+oss@aeneas.io>
 * @copyright 	2015-2018 Aeneas Rekkas <aeneas+oss@aeneas.io>
 * @license 	Apache-2.0
 */

package oauth2

import (
	"net/http"
	"time"

	"github.com/gorilla/sessions"
	"github.com/ory/fosite"
	"github.com/ory/fosite/handler/openid"
	ejwt "github.com/ory/fosite/token/jwt"
	"github.com/pborman/uuid"
	"github.com/pkg/errors"
)

const (
	CookieCSRFKey = "consent_csrf"
)

type DefaultConsentStrategy struct {
	Issuer string

	KeyID                    string
	DefaultIDTokenLifespan   time.Duration
	DefaultChallengeLifespan time.Duration
	ConsentManager           ConsentRequestManager
}

func (s *DefaultConsentStrategy) validateSession(req fosite.AuthorizeRequester, consent *ConsentRequest, cookie *sessions.Session) error {
	if j, ok := cookie.Values[CookieCSRFKey]; !ok {
		return errors.Errorf("Session cookie is missing CSRF token")
	} else if js, ok := j.(string); !ok {
		return errors.Errorf("CSRF value in session cookie is not a string")
	} else if js != consent.CSRF {
		return errors.Errorf("CSRF value in session cookie does not match consent CSRF value")
	} else if consent.CSRF != req.GetRequestForm().Get("consent_csrf") {
		return errors.Errorf("CSRF value from query parameters does not match consent CSRF value")
	}

<<<<<<< HEAD
	if time.Now().After(consent.ExpiresAt) {
=======
	if time.Now().UTC().After(consent.ExpiresAt) {
>>>>>>> 4adf6735
		return errors.Errorf("Consent session expired")
	}

	if consent.ClientID != req.GetClient().GetID() {
		return errors.Errorf("ClientID mismatch")
	}

	if consent.Subject == "" {
		return errors.Errorf("Subject key is empty or undefined in consent response, check your payload.")
	}

	return nil
}

<<<<<<< HEAD
func (s *DefaultConsentStrategy) ValidateConsentRequest(req fosite.AuthorizeRequester, session string, cookie *sessions.Session) (claims *Session, err error) {
=======
func (s *DefaultConsentStrategy) ValidateConsentRequest(req fosite.AuthorizeRequester, session string, cookie *sessions.Session) (*Session, error) {
>>>>>>> 4adf6735
	defer delete(cookie.Values, CookieCSRFKey)

	consent, err := s.ConsentManager.GetConsentRequest(session)
	if err != nil {
		return nil, errors.WithStack(err)
	}

	if !consent.IsConsentGranted() {
		err := errors.New("The resource owner denied consent for this request")
		return nil, &fosite.RFC6749Error{
			Name:        "rejected_consent_request",
			Description: consent.DenyReason,
			Debug:       err.Error(),
			Hint:        consent.DenyReason,
			Code:        http.StatusUnauthorized,
		}
	}

	if err := s.validateSession(req, consent, cookie); err != nil {
		if err := s.ConsentManager.RejectConsentRequest(session, &RejectConsentRequestPayload{
			Reason: "Unable to validate consent request",
		}); err != nil {
			return nil, err
		}
		return nil, err
	}

	for _, scope := range consent.GrantedScopes {
		req.GrantScope(scope)
	}

	return &Session{
		DefaultSession: &openid.DefaultSession{
			Claims: &ejwt.IDTokenClaims{
				Audience:    req.GetClient().GetID(),
				Subject:     consent.Subject,
				Issuer:      s.Issuer,
				IssuedAt:    time.Now().UTC(),
				ExpiresAt:   time.Now().Add(s.DefaultIDTokenLifespan).UTC(),
				AuthTime:    time.Now().UTC(),
				RequestedAt: time.Now().UTC(),
				Extra:       consent.IDTokenExtra,
			},
			// required for lookup on jwk endpoint
			Headers: &ejwt.Headers{Extra: map[string]interface{}{"kid": s.KeyID}},
			Subject: consent.Subject,
		},
		Extra: consent.AccessTokenExtra,
	}, err
}

func (s *DefaultConsentStrategy) CreateConsentRequest(req fosite.AuthorizeRequester, redirectURL string, cookie *sessions.Session) (string, error) {
	csrf := uuid.New()
	id := uuid.New()

	cookie.Values[CookieCSRFKey] = csrf
	consent := &ConsentRequest{
		ID:               id,
		CSRF:             csrf,
		GrantedScopes:    []string{},
		RequestedScopes:  req.GetRequestedScopes(),
		ClientID:         req.GetClient().GetID(),
<<<<<<< HEAD
		ExpiresAt:        time.Now().Add(s.DefaultChallengeLifespan),
=======
		ExpiresAt:        time.Now().Add(s.DefaultChallengeLifespan).UTC(),
>>>>>>> 4adf6735
		RedirectURL:      redirectURL + "&consent=" + id + "&consent_csrf=" + csrf,
		AccessTokenExtra: map[string]interface{}{},
		IDTokenExtra:     map[string]interface{}{},
	}

	if err := s.ConsentManager.PersistConsentRequest(consent); err != nil {
		return "", errors.WithStack(err)
	}

	return id, nil
}<|MERGE_RESOLUTION|>--- conflicted
+++ resolved
@@ -56,11 +56,7 @@
 		return errors.Errorf("CSRF value from query parameters does not match consent CSRF value")
 	}
 
-<<<<<<< HEAD
-	if time.Now().After(consent.ExpiresAt) {
-=======
 	if time.Now().UTC().After(consent.ExpiresAt) {
->>>>>>> 4adf6735
 		return errors.Errorf("Consent session expired")
 	}
 
@@ -75,11 +71,7 @@
 	return nil
 }
 
-<<<<<<< HEAD
-func (s *DefaultConsentStrategy) ValidateConsentRequest(req fosite.AuthorizeRequester, session string, cookie *sessions.Session) (claims *Session, err error) {
-=======
 func (s *DefaultConsentStrategy) ValidateConsentRequest(req fosite.AuthorizeRequester, session string, cookie *sessions.Session) (*Session, error) {
->>>>>>> 4adf6735
 	defer delete(cookie.Values, CookieCSRFKey)
 
 	consent, err := s.ConsentManager.GetConsentRequest(session)
@@ -142,11 +134,7 @@
 		GrantedScopes:    []string{},
 		RequestedScopes:  req.GetRequestedScopes(),
 		ClientID:         req.GetClient().GetID(),
-<<<<<<< HEAD
-		ExpiresAt:        time.Now().Add(s.DefaultChallengeLifespan),
-=======
 		ExpiresAt:        time.Now().Add(s.DefaultChallengeLifespan).UTC(),
->>>>>>> 4adf6735
 		RedirectURL:      redirectURL + "&consent=" + id + "&consent_csrf=" + csrf,
 		AccessTokenExtra: map[string]interface{}{},
 		IDTokenExtra:     map[string]interface{}{},
