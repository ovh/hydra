// Code generated by go-swagger; DO NOT EDIT.

package public

// This file was generated by the swagger tool.
// Editing this file might prove futile when you re-run the swagger generate command

import (
	"fmt"
	"io"

	"github.com/go-openapi/runtime"
	"github.com/go-openapi/strfmt"

	"github.com/ory/hydra/internal/httpclient/models"
)

// OauthAuthReader is a Reader for the OauthAuth structure.
type OauthAuthReader struct {
	formats strfmt.Registry
}

// ReadResponse reads a server response into the received o.
func (o *OauthAuthReader) ReadResponse(response runtime.ClientResponse, consumer runtime.Consumer) (interface{}, error) {
	switch response.Code() {
	case 302:
		result := NewOauthAuthFound()
		if err := result.readResponse(response, consumer, o.formats); err != nil {
			return nil, err
		}
		return nil, result
	case 401:
		result := NewOauthAuthUnauthorized()
		if err := result.readResponse(response, consumer, o.formats); err != nil {
			return nil, err
		}
		return nil, result
	case 500:
		result := NewOauthAuthInternalServerError()
		if err := result.readResponse(response, consumer, o.formats); err != nil {
			return nil, err
		}
		return nil, result
	default:
		return nil, runtime.NewAPIError("response status code does not match any response statuses defined for this endpoint in the swagger spec", response, response.Code())
	}
}

// NewOauthAuthFound creates a OauthAuthFound with default headers values
func NewOauthAuthFound() *OauthAuthFound {
	return &OauthAuthFound{}
}

/* OauthAuthFound describes a response with status code 302, with default header values.

 Empty responses are sent when, for example, resources are deleted. The HTTP status code for empty responses is
typically 201.
*/
type OauthAuthFound struct {
}

func (o *OauthAuthFound) Error() string {
	return fmt.Sprintf("[GET /oauth2/auth][%d] oauthAuthFound ", 302)
}

func (o *OauthAuthFound) readResponse(response runtime.ClientResponse, consumer runtime.Consumer, formats strfmt.Registry) error {

	return nil
}

// NewOauthAuthUnauthorized creates a OauthAuthUnauthorized with default headers values
func NewOauthAuthUnauthorized() *OauthAuthUnauthorized {
	return &OauthAuthUnauthorized{}
}

/* OauthAuthUnauthorized describes a response with status code 401, with default header values.

jsonError
*/
type OauthAuthUnauthorized struct {
	Payload *models.JSONError
}

func (o *OauthAuthUnauthorized) Error() string {
	return fmt.Sprintf("[GET /oauth2/auth][%d] oauthAuthUnauthorized  %+v", 401, o.Payload)
}
<<<<<<< HEAD
func (o *OauthAuthUnauthorized) GetPayload() *models.GenericError {
=======

func (o *OauthAuthUnauthorized) GetPayload() *models.JSONError {
>>>>>>> db73b441
	return o.Payload
}

func (o *OauthAuthUnauthorized) readResponse(response runtime.ClientResponse, consumer runtime.Consumer, formats strfmt.Registry) error {

	o.Payload = new(models.JSONError)

	// response payload
	if err := consumer.Consume(response.Body(), o.Payload); err != nil && err != io.EOF {
		return err
	}

	return nil
}

// NewOauthAuthInternalServerError creates a OauthAuthInternalServerError with default headers values
func NewOauthAuthInternalServerError() *OauthAuthInternalServerError {
	return &OauthAuthInternalServerError{}
}

/* OauthAuthInternalServerError describes a response with status code 500, with default header values.

jsonError
*/
type OauthAuthInternalServerError struct {
	Payload *models.JSONError
}

func (o *OauthAuthInternalServerError) Error() string {
	return fmt.Sprintf("[GET /oauth2/auth][%d] oauthAuthInternalServerError  %+v", 500, o.Payload)
}
<<<<<<< HEAD
func (o *OauthAuthInternalServerError) GetPayload() *models.GenericError {
=======

func (o *OauthAuthInternalServerError) GetPayload() *models.JSONError {
>>>>>>> db73b441
	return o.Payload
}

func (o *OauthAuthInternalServerError) readResponse(response runtime.ClientResponse, consumer runtime.Consumer, formats strfmt.Registry) error {

	o.Payload = new(models.JSONError)

	// response payload
	if err := consumer.Consume(response.Body(), o.Payload); err != nil && err != io.EOF {
		return err
	}

	return nil
}<|MERGE_RESOLUTION|>--- conflicted
+++ resolved
@@ -41,8 +41,9 @@
 			return nil, err
 		}
 		return nil, result
+
 	default:
-		return nil, runtime.NewAPIError("response status code does not match any response statuses defined for this endpoint in the swagger spec", response, response.Code())
+		return nil, runtime.NewAPIError("unknown error", response, response.Code())
 	}
 }
 
@@ -51,9 +52,9 @@
 	return &OauthAuthFound{}
 }
 
-/* OauthAuthFound describes a response with status code 302, with default header values.
+/*OauthAuthFound handles this case with default header values.
 
- Empty responses are sent when, for example, resources are deleted. The HTTP status code for empty responses is
+Empty responses are sent when, for example, resources are deleted. The HTTP status code for empty responses is
 typically 201.
 */
 type OauthAuthFound struct {
@@ -73,7 +74,7 @@
 	return &OauthAuthUnauthorized{}
 }
 
-/* OauthAuthUnauthorized describes a response with status code 401, with default header values.
+/*OauthAuthUnauthorized handles this case with default header values.
 
 jsonError
 */
@@ -84,12 +85,8 @@
 func (o *OauthAuthUnauthorized) Error() string {
 	return fmt.Sprintf("[GET /oauth2/auth][%d] oauthAuthUnauthorized  %+v", 401, o.Payload)
 }
-<<<<<<< HEAD
-func (o *OauthAuthUnauthorized) GetPayload() *models.GenericError {
-=======
 
 func (o *OauthAuthUnauthorized) GetPayload() *models.JSONError {
->>>>>>> db73b441
 	return o.Payload
 }
 
@@ -110,7 +107,7 @@
 	return &OauthAuthInternalServerError{}
 }
 
-/* OauthAuthInternalServerError describes a response with status code 500, with default header values.
+/*OauthAuthInternalServerError handles this case with default header values.
 
 jsonError
 */
@@ -121,12 +118,8 @@
 func (o *OauthAuthInternalServerError) Error() string {
 	return fmt.Sprintf("[GET /oauth2/auth][%d] oauthAuthInternalServerError  %+v", 500, o.Payload)
 }
-<<<<<<< HEAD
-func (o *OauthAuthInternalServerError) GetPayload() *models.GenericError {
-=======
 
 func (o *OauthAuthInternalServerError) GetPayload() *models.JSONError {
->>>>>>> db73b441
 	return o.Payload
 }
 
