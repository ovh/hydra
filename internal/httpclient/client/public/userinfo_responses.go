// Code generated by go-swagger; DO NOT EDIT.

package public

// This file was generated by the swagger tool.
// Editing this file might prove futile when you re-run the swagger generate command

import (
	"fmt"
	"io"

	"github.com/go-openapi/runtime"
	"github.com/go-openapi/strfmt"

	"github.com/ory/hydra/internal/httpclient/models"
)

// UserinfoReader is a Reader for the Userinfo structure.
type UserinfoReader struct {
	formats strfmt.Registry
}

// ReadResponse reads a server response into the received o.
func (o *UserinfoReader) ReadResponse(response runtime.ClientResponse, consumer runtime.Consumer) (interface{}, error) {
	switch response.Code() {
	case 200:
		result := NewUserinfoOK()
		if err := result.readResponse(response, consumer, o.formats); err != nil {
			return nil, err
		}
		return result, nil
	case 401:
		result := NewUserinfoUnauthorized()
		if err := result.readResponse(response, consumer, o.formats); err != nil {
			return nil, err
		}
		return nil, result
	case 500:
		result := NewUserinfoInternalServerError()
		if err := result.readResponse(response, consumer, o.formats); err != nil {
			return nil, err
		}
		return nil, result
	default:
		return nil, runtime.NewAPIError("response status code does not match any response statuses defined for this endpoint in the swagger spec", response, response.Code())
	}
}

// NewUserinfoOK creates a UserinfoOK with default headers values
func NewUserinfoOK() *UserinfoOK {
	return &UserinfoOK{}
}

/* UserinfoOK describes a response with status code 200, with default header values.

userinfoResponse
*/
type UserinfoOK struct {
	Payload *models.UserinfoResponse
}

func (o *UserinfoOK) Error() string {
	return fmt.Sprintf("[GET /userinfo][%d] userinfoOK  %+v", 200, o.Payload)
}
func (o *UserinfoOK) GetPayload() *models.UserinfoResponse {
	return o.Payload
}

func (o *UserinfoOK) readResponse(response runtime.ClientResponse, consumer runtime.Consumer, formats strfmt.Registry) error {

	o.Payload = new(models.UserinfoResponse)

	// response payload
	if err := consumer.Consume(response.Body(), o.Payload); err != nil && err != io.EOF {
		return err
	}

	return nil
}

// NewUserinfoUnauthorized creates a UserinfoUnauthorized with default headers values
func NewUserinfoUnauthorized() *UserinfoUnauthorized {
	return &UserinfoUnauthorized{}
}

/* UserinfoUnauthorized describes a response with status code 401, with default header values.

jsonError
*/
type UserinfoUnauthorized struct {
	Payload *models.JSONError
}

func (o *UserinfoUnauthorized) Error() string {
	return fmt.Sprintf("[GET /userinfo][%d] userinfoUnauthorized  %+v", 401, o.Payload)
}
<<<<<<< HEAD
func (o *UserinfoUnauthorized) GetPayload() *models.GenericError {
=======

func (o *UserinfoUnauthorized) GetPayload() *models.JSONError {
>>>>>>> db73b441
	return o.Payload
}

func (o *UserinfoUnauthorized) readResponse(response runtime.ClientResponse, consumer runtime.Consumer, formats strfmt.Registry) error {

	o.Payload = new(models.JSONError)

	// response payload
	if err := consumer.Consume(response.Body(), o.Payload); err != nil && err != io.EOF {
		return err
	}

	return nil
}

// NewUserinfoInternalServerError creates a UserinfoInternalServerError with default headers values
func NewUserinfoInternalServerError() *UserinfoInternalServerError {
	return &UserinfoInternalServerError{}
}

/* UserinfoInternalServerError describes a response with status code 500, with default header values.

jsonError
*/
type UserinfoInternalServerError struct {
	Payload *models.JSONError
}

func (o *UserinfoInternalServerError) Error() string {
	return fmt.Sprintf("[GET /userinfo][%d] userinfoInternalServerError  %+v", 500, o.Payload)
}
<<<<<<< HEAD
func (o *UserinfoInternalServerError) GetPayload() *models.GenericError {
=======

func (o *UserinfoInternalServerError) GetPayload() *models.JSONError {
>>>>>>> db73b441
	return o.Payload
}

func (o *UserinfoInternalServerError) readResponse(response runtime.ClientResponse, consumer runtime.Consumer, formats strfmt.Registry) error {

	o.Payload = new(models.JSONError)

	// response payload
	if err := consumer.Consume(response.Body(), o.Payload); err != nil && err != io.EOF {
		return err
	}

	return nil
}<|MERGE_RESOLUTION|>--- conflicted
+++ resolved
@@ -41,8 +41,9 @@
 			return nil, err
 		}
 		return nil, result
+
 	default:
-		return nil, runtime.NewAPIError("response status code does not match any response statuses defined for this endpoint in the swagger spec", response, response.Code())
+		return nil, runtime.NewAPIError("unknown error", response, response.Code())
 	}
 }
 
@@ -51,7 +52,7 @@
 	return &UserinfoOK{}
 }
 
-/* UserinfoOK describes a response with status code 200, with default header values.
+/*UserinfoOK handles this case with default header values.
 
 userinfoResponse
 */
@@ -62,6 +63,7 @@
 func (o *UserinfoOK) Error() string {
 	return fmt.Sprintf("[GET /userinfo][%d] userinfoOK  %+v", 200, o.Payload)
 }
+
 func (o *UserinfoOK) GetPayload() *models.UserinfoResponse {
 	return o.Payload
 }
@@ -83,7 +85,7 @@
 	return &UserinfoUnauthorized{}
 }
 
-/* UserinfoUnauthorized describes a response with status code 401, with default header values.
+/*UserinfoUnauthorized handles this case with default header values.
 
 jsonError
 */
@@ -94,12 +96,8 @@
 func (o *UserinfoUnauthorized) Error() string {
 	return fmt.Sprintf("[GET /userinfo][%d] userinfoUnauthorized  %+v", 401, o.Payload)
 }
-<<<<<<< HEAD
-func (o *UserinfoUnauthorized) GetPayload() *models.GenericError {
-=======
 
 func (o *UserinfoUnauthorized) GetPayload() *models.JSONError {
->>>>>>> db73b441
 	return o.Payload
 }
 
@@ -120,7 +118,7 @@
 	return &UserinfoInternalServerError{}
 }
 
-/* UserinfoInternalServerError describes a response with status code 500, with default header values.
+/*UserinfoInternalServerError handles this case with default header values.
 
 jsonError
 */
@@ -131,12 +129,8 @@
 func (o *UserinfoInternalServerError) Error() string {
 	return fmt.Sprintf("[GET /userinfo][%d] userinfoInternalServerError  %+v", 500, o.Payload)
 }
-<<<<<<< HEAD
-func (o *UserinfoInternalServerError) GetPayload() *models.GenericError {
-=======
 
 func (o *UserinfoInternalServerError) GetPayload() *models.JSONError {
->>>>>>> db73b441
 	return o.Payload
 }
 
